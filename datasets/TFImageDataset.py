"""TFImageDataset class definition"""
import os

from functools import partial
from tensorflow.keras.utils import to_categorical
import tensorflow as tf
import numpy as np
<<<<<<< HEAD
import pandas as pd

=======
>>>>>>> 36b83096
AUTOTUNE = tf.data.experimental.AUTOTUNE

class ImagePreprocessArgs:
    def __init__(self, target_size=(299, 299),
                 dtype=tf.dtypes.uint8,
                 preserve_aspect_ratio=False,
                 color_mode='rgb', interpolation='nearest'):
        self.target_size = target_size
        self.dtype = dtype
        self.preserve_aspect_ratio = preserve_aspect_ratio
        self.color_mode = color_mode
        self.interpolation = interpolation


class TFImageDataset:
    """Generate batches of tensor image data with real-time data augmentation.
     The data will be looped over (in batches).

     # Arguments
         read_function function that is applied to read image data from disk.
         augmentation_function function that applies a custom augmentation
             schedule to original images
         preprocessing_function: function that will be applied on each input.
            The function will run after the image is resized and augmented.
        shard: Tuple. Shard images across multiple GPUs. Takes on the format
            of (size, local_rank)
        prefetch: Boolean. Prefetching overlaps the preprocessing and model
            execution of a training step. While the model is executing
            training step s, the input pipeline is reading the data for step
            s+1. Doing so reduces the step time to the maximum
            (as opposed to the sum) of the training and the time it takes to
            extract the data.
        prefetch_gpu: String. A transformation that prefetches dataset values
            to the given device. This is useful if you'd like to prefetch
            images directly to a GPU. Acceptible values - None or
            '/device:GPU:0' where 0 can be replaced with another valid
        GPU index.

     # Returns
            An `Iterator` yielding tuples of `(x, y)`
                where `x` is a NumPy array of image data
                (in the case of a single image input) or a list
                of NumPy arrays (in the case with
                additional inputs) and `y` is a NumPy array
                of corresponding labels.
    """

    def __init__(self,
                 read_function=None,
                 augmentation_function=None,
                 preprocessing_function=None, shard=None,
                 prefetch=True, prefetch_gpu=None):

        self.read_function = read_function
        self.augmentation_function = augmentation_function
        self.preprocessing_function = preprocessing_function
        self.prefetch = prefetch
        self.prefetch_gpu = prefetch_gpu
        self.shard = shard


    def flow(self, x, y=None, batch_size=32, shuffle=True, repeat=True, random_state=None):
        """Takes data & label arrays, generates batches of augmented data.

            # Arguments

                x: Input data. Numpy array of rank 4 or a tuple. If tuple, the first
                    element should contain the images and the second element another
                    numpy array or a list of numpy arrays that gets passed to the output
                    without any modifications. Can be used to feed the model miscellaneous
                    data along with the images. In case of grayscale data, the channels
                    axis of the image array should have value 1, in case of RGB data, it
                    should have value 3, and in case of RGBA data, it should have value 4.
                y: Labels.
                batch_size: Int (default: 32).
                shuffle: Boolean (default: True).
                random_state: Int (default: None).
                repeat: whether to repeat the data (default: True)
        """

        dataset = self.__create_dataset('numpy', x, y, shuffle=shuffle,
                                        batch_size=batch_size, repeat=repeat,
                                        random_state=random_state, image_args=None)

        return dataset


    def flow_from_dataframe(self, dataframe, directory=None, x_col='filename', y_col=None,
                            color_mode='rgb', class_mode='categorical', classes=None,
                            target_size=(299, 299), dtype=tf.dtypes.uint8,
                            preserve_aspect_ratio=False, batch_size=32,
                            shuffle=True, repeat=True, interpolation='nearest',
                            validate_filenames=True, random_state=None):

        """Takes the dataframe and the path to a directory
         and generates batches of augmented/normalized data.

            # Arguments
                dataframe: Pandas dataframe containing the filepaths relative to
                    `directory` (or absolute paths if `directory` is None) of the
                    images in a string column. It should include other column/s
                    depending on the `class_mode`:
                    - if `class_mode` is `"categorical"` (default value) it must
                    include the `y_col` column with the class/es of each image.
                    Values in column can be string/list/tuple if a single class
                    or list/tuple if multiple classes.
                directory: string, path to the directory to read images from. If `None`
<<<<<<< HEAD
                	data in `x_col` column should be absolute paths.
	            x_col: string, column in `dataframe` that contains the filenames (or
	                absolute paths if `directory` is `None`).
	            y_col: string or list, column/s in `dataframe` that has the target data.
	            target_size: tuple of integers `(height, width)`, default: `(256, 256)`.
	                The dimensions to which all images found will be resized.
	            dtype: Image data type: tf.dtypes.uint8 or tf.dtypes.uint16
	            color_mode: one of "grayscale", "rgb". Default: "rgb".
	                Whether the images will be converted to have 1 or 3 color channels.
	            classes: optional list of classes (e.g. `['dogs', 'cats']`).
	                Default: None. If not provided, the list of classes will be
	                automatically inferred from the `y_col`,
	                which will map to the label indices, will be alphanumeric).
	                The dictionary containing the mapping from class names to class
	                indices can be obtained via the attribute `class_indices`.
	            class_mode: one of "categorical", "raw", None. Mode for yielding the targets -
	             "categorical": 2D numpy array of one-hot encoded labels. "raw": numpy array
	             of values in y_col column(s). Suitable for regression. None: no targets are returned.
	            batch_size: size of the batches of data (default: 32).
	            shuffle: whether to shuffle the data (default: True)
	            repeat: whether to repeat the data (default: False)
	            interpolation: Interpolation method used to resample the image if the
	                target size is different from that of the loaded image.
	                Supported methods are `"nearest"`, `"bilinear"`, and `"bicubic"`.
	                By default, `"nearest"` is used.
	            validate_filenames: Boolean. whether to validate file names on disk (default: True)
				random_state: integer. Control random seed.
	    """

		image_args = ImagePreprocessArgs(target_size=target_size,
										 color_mode=color_mode,
										 preserve_aspect_ratio=preserve_aspect_ratio,
										 interpolation=interpolation,
										 dtype=dtype)

		multiinput = False
		if type(x_col) is list:
			multiinput = True

		if directory is not None:
			if multiinput:
				img_filepaths = {}
				for feature in x_col:
					img_filepaths[feature] = directory + os.sep + dataframe[feature].values
				img_filepaths = pd.DataFrame(img_filepaths)
			else:
				img_filepaths = dataframe[x_col].apply(lambda row: os.path.join(directory, row))
		else:
			img_filepaths = dataframe[x_col]

		if validate_filenames:
			exists = [os.path.exists(f) for f in np.unique(img_filepaths.values.ravel('K'))]
			n_missing = len(exists) - np.sum(exists)
			print("Missing images: " + str(n_missing))

			if n_missing > 0:
				raise ValueError('Identified missing images in dataframe')


		if class_mode == 'categorical':
			label_encodings = _label_encoding(dataframe[y_col].values, classes)
			label_encodings = to_categorical(label_encodings)

		if class_mode == 'raw':
			label_encodings = dataframe[y_col].values

		if class_mode is None:
			label_encodings = None

		dataset = self.__create_dataset('dataframe', img_filepaths, label_encodings, multiinput=multiinput,
										shuffle=shuffle,
										batch_size=batch_size, repeat=repeat,
										random_state=random_state, image_args=image_args)

		return dataset

	def __create_dataset(self, type, x, y, multiinput=False, shuffle=True, batch_size=32, repeat=False,
						 random_state=None, image_args=None):

		if multiinput:
			inputs = x.to_dict(orient='list')
		else:
			inputs = list(x.values)

		dataset = tf.data.Dataset.from_tensor_slices((inputs, y))

		if self.shard is not None:
			dataset = dataset.shard(self.shard[0], self.shard[1])

		if shuffle:
			dataset = dataset.shuffle(buffer_size=len(x), seed=random_state)

		if repeat:
			dataset = dataset.repeat()

		if self.read_function is not None:
			def read_fn(path, label):
				image = self.read_function(path)
				return image, label
			dataset = dataset.map(read_fn, num_parallel_calls=AUTOTUNE)
		else:
			if type == 'dataframe':
				read_fn = _load_image_from_path_label
				dataset = dataset.map(partial(read_fn, image_args=image_args), num_parallel_calls=AUTOTUNE)
			if type == 'numpy':
				pass

		dataset = dataset.map(partial(_resize_image, image_args=image_args), num_parallel_calls=AUTOTUNE)
		if multiinput:
			dataset = dataset.map(partial(_to_dictionary, keys=list(inputs.keys())), num_parallel_calls=AUTOTUNE)

		if self.augmentation_function is not None:
			def augment_fn(image, label):
				image = self.augmentation_function(image)
				return image, label

			dataset = dataset.map(augment_fn, num_parallel_calls=AUTOTUNE)


		if self.preprocessing_function is not None:
			def preprocess_fn(image, label):
				image = self.preprocessing_function(image)
				return image, label

			dataset = dataset.map(preprocess_fn, num_parallel_calls=AUTOTUNE)

		dataset = dataset.batch(batch_size)
=======
                    data in `x_col` column should be absolute paths.
                x_col: string, column in `dataframe` that contains the filenames (or
                    absolute paths if `directory` is `None`).
                y_col: string or list, column/s in `dataframe` that has the target data.
                target_size: tuple of integers `(height, width)`, default: `(256, 256)`.
                    The dimensions to which all images found will be resized.
                dtype: Image data type: tf.dtypes.uint8 or tf.dtypes.uint16
                color_mode: one of "grayscale", "rgb". Default: "rgb".
                    Whether the images will be converted to have 1 or 3 color channels.
                classes: optional list or dict of classes (e.g. `['dogs', 'cats']`).
                    Default: None. If not provided, the list of classes will be
                    automatically inferred from the `y_col`,
                    which will map to the label indices, will be alphanumeric).
                class_mode: one of "categorical", "raw", None. Mode for yielding the targets -
                 "categorical": 2D numpy array of one-hot encoded labels. "raw": numpy array
                 of values in y_col column(s). Suitable for regression.
				 None: no targets are returned.
                batch_size: size of the batches of data (default: 32).
                shuffle: whether to shuffle the data (default: True)
                repeat: whether to repeat the data (default: True)
                interpolation: Interpolation method used to resample the image if the
                    target size is different from that of the loaded image.
                    Supported methods are `"nearest"`, `"bilinear"`, and `"bicubic"`.
                    By default, `"nearest"` is used.
                validate_filenames: Boolean. whether to validate file names on disk (default: True)
                random_state: integer. Control random seed.
        """

        image_args = ImagePreprocessArgs(target_size=target_size,
                                         color_mode=color_mode,
                                         preserve_aspect_ratio=preserve_aspect_ratio,
                                         interpolation=interpolation,
                                         dtype=dtype)

        if isinstance(x_col, list):
            x_col = tuple(x_col)

        if directory is not None:
            if isinstance(x_col, str):
                img_filepaths = [os.path.join(directory, f) for f in dataframe[x_col].values]
            elif isinstance(x_col, tuple):
                img_filepaths = tuple([os.path.join(directory, f) for f in dataframe[col]] for col in x_col)
        else:
            if isinstance(x_col, str):
                img_filepaths = dataframe[x_col].values
            elif isinstance(x_col, tuple):
                img_filepaths = tuple(dataframe[col] for col in x_col)

        if validate_filenames:
            if isinstance(x_col, str):
                exists = [os.path.exists(f) for f in img_filepaths]
            elif isinstance(x_col, tuple):
                exists = [os.path.exists(f) for tupl in img_filepaths for f in tupl]

            n_missing = len(exists) - np.sum(exists)
            print("Missing images: " + str(n_missing))
            if n_missing > 0:
                raise ValueError('Identified missing images in dataframe')


        if class_mode == 'categorical':
            if isinstance(y_col, str):
                label_encodings = _label_encoding(dataframe[y_col].values, classes)
                label_encodings = to_categorical(label_encodings)
            else:
                label_encodings = {key: _label_encoding(dataframe[key], classes[key]) for key in list(classes.keys())}
                label_encodings = {key: to_categorical(label_encodings[key]) for key in list(label_encodings.keys())}

        if class_mode == 'raw':
            label_encodings = dataframe[y_col].values

        if class_mode is None:
            label_encodings = None

        dataset = self.__create_dataset('dataframe', img_filepaths, label_encodings, shuffle=shuffle,
                                        batch_size=batch_size, repeat=repeat,
                                        random_state=random_state, image_args=image_args)

        return dataset

    def __create_dataset(self, type, x, y, shuffle=True, batch_size=32, repeat=True,
                         random_state=None, image_args=None):

        n_inputs = 1
        if isinstance(x, tuple):
            n_inputs = len(x)

        dataset = tf.data.Dataset.from_tensor_slices((x, y))

        if self.shard is not None:
            dataset = dataset.shard(self.shard[0], self.shard[1])

        if shuffle:
            dataset = dataset.shuffle(buffer_size=len(y), seed=random_state)

        if repeat:
            dataset = dataset.repeat()

        if self.read_function is not None:
            def read_fn(paths, label, image_args):
                flattened_paths = tf.reshape(paths, (-1,))
                images = tf.map_fn(self.read_function, flattened_paths,
                                   fn_output_signature=image_args.dtype)
                images = tf.map_fn(lambda x: _resize_image(x, image_args=image_args), images,
                                   fn_output_signature=image_args.dtype)
                return images, label
            dataset = dataset.map(partial(read_fn, image_args=image_args), num_parallel_calls=AUTOTUNE)
        else:
            if type == 'dataframe':
                read_fn = _build_multi_input_load_fn(image_args=image_args)
                dataset = dataset.map(partial(read_fn, image_args=image_args), num_parallel_calls=AUTOTUNE)
            if type == 'numpy':
                pass

        if self.augmentation_function is not None:
            def augment_fn(image, label):
                image = self.augmentation_function(image)
                return image, label

            dataset = dataset.map(augment_fn, num_parallel_calls=AUTOTUNE)


        if self.preprocessing_function is not None:
            def preprocess_fn(image, label):
                image = self.preprocessing_function(image)
                return image, label

            dataset = dataset.map(preprocess_fn, num_parallel_calls=AUTOTUNE)

        if self.prefetch:
            dataset = dataset.prefetch(buffer_size=AUTOTUNE)
        if self.prefetch_gpu:
            dataset = dataset.apply(tf.data.experimental.prefetch_to_device(self.prefetch_gpu))

        dataset = dataset.batch(batch_size)

        if n_inputs > 1:
            dataset = dataset.map(lambda x, y: ({f"input_{i+1}": x[:, i] for i in range(n_inputs)}, y),
                                  num_parallel_calls=AUTOTUNE)
        else:
            dataset = dataset.map(lambda x, y: (x[:, 0], y), num_parallel_calls=AUTOTUNE)

        return dataset


def _build_multi_input_load_fn(image_args=None):

    if image_args.color_mode == 'rgb':
        channels = 3

    if image_args.color_mode == 'grayscale':
        channels = 1
>>>>>>> 36b83096

    @tf.function
    def _load_image_from_path_label(paths, labels, image_args=None):
        paths_flattened = tf.reshape(paths, (-1,))
        images_bytes = tf.map_fn(tf.io.read_file, paths_flattened)
        images_decoded = tf.map_fn(lambda x: tf.io.decode_png(x, channels=channels),
                                   images_bytes, fn_output_signature=image_args.dtype)
        images_resized = tf.map_fn(lambda x: _resize_image(x, image_args), images_decoded,
                                   fn_output_signature=image_args.dtype)

<<<<<<< HEAD

		return dataset

def _to_dictionary(images, label, keys=None):
	output = ({keys[i]: images[i] for i, _ in enumerate(keys)}, label)
	return output

=======
        return images_resized, labels

    return _load_image_from_path_label
>>>>>>> 36b83096

def _load_image_from_path_label(path, label, image_args=None):
    if image_args.color_mode == 'rgb':
        channels = 3

    if image_args.color_mode == 'grayscale':
        channels = 1

    image = tf.io.read_file(path)
    image = tf.io.decode_png(image, channels=channels, dtype=image_args.dtype)
    image = _resize_image(image, image_args)

    image = tf.cast(image, tf.float32)

    return image, label

def _resize_image(image, image_args=None):
    dtype = image.dtype
    if image_args.preserve_aspect_ratio:
        image = tf.image.resize_with_pad(image, *image_args.target_size,
                                         method=image_args.interpolation)
    else:
        image = tf.image.resize(image, image_args.target_size,
                                method=image_args.interpolation)
    image = tf.cast(image, dtype)
    return image

def _label_encoding(vector, classes=None):
    if classes is None:
        integer_mapping = {x: i for i, x in enumerate(vector)}
    else:
        integer_mapping = {x: i for i, x in enumerate(classes)}

    label_encoding = [integer_mapping[word] for word in vector]
    return label_encoding<|MERGE_RESOLUTION|>--- conflicted
+++ resolved
@@ -3,13 +3,12 @@
 
 from functools import partial
 from tensorflow.keras.utils import to_categorical
+
 import tensorflow as tf
+import tensorflow_io as tfio
 import numpy as np
-<<<<<<< HEAD
 import pandas as pd
 
-=======
->>>>>>> 36b83096
 AUTOTUNE = tf.data.experimental.AUTOTUNE
 
 class ImagePreprocessArgs:
@@ -19,7 +18,7 @@
                  color_mode='rgb', interpolation='nearest'):
         self.target_size = target_size
         self.dtype = dtype
-        self.preserve_aspect_ratio = preserve_aspect_ratio
+        self.preserve_aspect_ratio = preserve_aspect_ratio,
         self.color_mode = color_mode
         self.interpolation = interpolation
 
@@ -27,12 +26,11 @@
 class TFImageDataset:
     """Generate batches of tensor image data with real-time data augmentation.
      The data will be looped over (in batches).
-
      # Arguments
-         read_function function that is applied to read image data from disk.
-         augmentation_function function that applies a custom augmentation
-             schedule to original images
-         preprocessing_function: function that will be applied on each input.
+        read_function function that is applied to read image data from disk.
+        augmentation_function function that applies a custom augmentation
+            schedule to original images
+        preprocessing_function: function that will be applied on each input.
             The function will run after the image is resized and augmented.
         shard: Tuple. Shard images across multiple GPUs. Takes on the format
             of (size, local_rank)
@@ -42,12 +40,9 @@
             s+1. Doing so reduces the step time to the maximum
             (as opposed to the sum) of the training and the time it takes to
             extract the data.
-        prefetch_gpu: String. A transformation that prefetches dataset values
+        prefetch_gpu: Boolean. A transformation that prefetches dataset values
             to the given device. This is useful if you'd like to prefetch
-            images directly to a GPU. Acceptible values - None or
-            '/device:GPU:0' where 0 can be replaced with another valid
-        GPU index.
-
+            images directly to a GPU.
      # Returns
             An `Iterator` yielding tuples of `(x, y)`
                 where `x` is a NumPy array of image data
@@ -61,21 +56,18 @@
                  read_function=None,
                  augmentation_function=None,
                  preprocessing_function=None, shard=None,
-                 prefetch=True, prefetch_gpu=None):
-
-        self.read_function = read_function
+                 prefetch=True, prefetch_gpu=False):
+
+        self.read_function=read_function
         self.augmentation_function = augmentation_function
         self.preprocessing_function = preprocessing_function
         self.prefetch = prefetch
         self.prefetch_gpu = prefetch_gpu
         self.shard = shard
 
-
-    def flow(self, x, y=None, batch_size=32, shuffle=True, repeat=True, random_state=None):
+    def flow(self, x, y=None, batch_size=32, shuffle=True, repeat=False, random_state=None):
         """Takes data & label arrays, generates batches of augmented data.
-
             # Arguments
-
                 x: Input data. Numpy array of rank 4 or a tuple. If tuple, the first
                     element should contain the images and the second element another
                     numpy array or a list of numpy arrays that gets passed to the output
@@ -87,7 +79,7 @@
                 batch_size: Int (default: 32).
                 shuffle: Boolean (default: True).
                 random_state: Int (default: None).
-                repeat: whether to repeat the data (default: True)
+                repeat: whether to repeat the data (default: False)
         """
 
         dataset = self.__create_dataset('numpy', x, y, shuffle=shuffle,
@@ -97,16 +89,16 @@
         return dataset
 
 
-    def flow_from_dataframe(self, dataframe, directory=None, x_col='filename', y_col=None,
+
+    def flow_from_dataframe(self, dataframe, directory=None, x_col='filename', y_col='class',
                             color_mode='rgb', class_mode='categorical', classes=None,
                             target_size=(299, 299), dtype=tf.dtypes.uint8,
                             preserve_aspect_ratio=False, batch_size=32,
-                            shuffle=True, repeat=True, interpolation='nearest',
+                            shuffle=True, repeat=False, interpolation='nearest', 
                             validate_filenames=True, random_state=None):
 
         """Takes the dataframe and the path to a directory
          and generates batches of augmented/normalized data.
-
             # Arguments
                 dataframe: Pandas dataframe containing the filepaths relative to
                     `directory` (or absolute paths if `directory` is None) of the
@@ -117,135 +109,6 @@
                     Values in column can be string/list/tuple if a single class
                     or list/tuple if multiple classes.
                 directory: string, path to the directory to read images from. If `None`
-<<<<<<< HEAD
-                	data in `x_col` column should be absolute paths.
-	            x_col: string, column in `dataframe` that contains the filenames (or
-	                absolute paths if `directory` is `None`).
-	            y_col: string or list, column/s in `dataframe` that has the target data.
-	            target_size: tuple of integers `(height, width)`, default: `(256, 256)`.
-	                The dimensions to which all images found will be resized.
-	            dtype: Image data type: tf.dtypes.uint8 or tf.dtypes.uint16
-	            color_mode: one of "grayscale", "rgb". Default: "rgb".
-	                Whether the images will be converted to have 1 or 3 color channels.
-	            classes: optional list of classes (e.g. `['dogs', 'cats']`).
-	                Default: None. If not provided, the list of classes will be
-	                automatically inferred from the `y_col`,
-	                which will map to the label indices, will be alphanumeric).
-	                The dictionary containing the mapping from class names to class
-	                indices can be obtained via the attribute `class_indices`.
-	            class_mode: one of "categorical", "raw", None. Mode for yielding the targets -
-	             "categorical": 2D numpy array of one-hot encoded labels. "raw": numpy array
-	             of values in y_col column(s). Suitable for regression. None: no targets are returned.
-	            batch_size: size of the batches of data (default: 32).
-	            shuffle: whether to shuffle the data (default: True)
-	            repeat: whether to repeat the data (default: False)
-	            interpolation: Interpolation method used to resample the image if the
-	                target size is different from that of the loaded image.
-	                Supported methods are `"nearest"`, `"bilinear"`, and `"bicubic"`.
-	                By default, `"nearest"` is used.
-	            validate_filenames: Boolean. whether to validate file names on disk (default: True)
-				random_state: integer. Control random seed.
-	    """
-
-		image_args = ImagePreprocessArgs(target_size=target_size,
-										 color_mode=color_mode,
-										 preserve_aspect_ratio=preserve_aspect_ratio,
-										 interpolation=interpolation,
-										 dtype=dtype)
-
-		multiinput = False
-		if type(x_col) is list:
-			multiinput = True
-
-		if directory is not None:
-			if multiinput:
-				img_filepaths = {}
-				for feature in x_col:
-					img_filepaths[feature] = directory + os.sep + dataframe[feature].values
-				img_filepaths = pd.DataFrame(img_filepaths)
-			else:
-				img_filepaths = dataframe[x_col].apply(lambda row: os.path.join(directory, row))
-		else:
-			img_filepaths = dataframe[x_col]
-
-		if validate_filenames:
-			exists = [os.path.exists(f) for f in np.unique(img_filepaths.values.ravel('K'))]
-			n_missing = len(exists) - np.sum(exists)
-			print("Missing images: " + str(n_missing))
-
-			if n_missing > 0:
-				raise ValueError('Identified missing images in dataframe')
-
-
-		if class_mode == 'categorical':
-			label_encodings = _label_encoding(dataframe[y_col].values, classes)
-			label_encodings = to_categorical(label_encodings)
-
-		if class_mode == 'raw':
-			label_encodings = dataframe[y_col].values
-
-		if class_mode is None:
-			label_encodings = None
-
-		dataset = self.__create_dataset('dataframe', img_filepaths, label_encodings, multiinput=multiinput,
-										shuffle=shuffle,
-										batch_size=batch_size, repeat=repeat,
-										random_state=random_state, image_args=image_args)
-
-		return dataset
-
-	def __create_dataset(self, type, x, y, multiinput=False, shuffle=True, batch_size=32, repeat=False,
-						 random_state=None, image_args=None):
-
-		if multiinput:
-			inputs = x.to_dict(orient='list')
-		else:
-			inputs = list(x.values)
-
-		dataset = tf.data.Dataset.from_tensor_slices((inputs, y))
-
-		if self.shard is not None:
-			dataset = dataset.shard(self.shard[0], self.shard[1])
-
-		if shuffle:
-			dataset = dataset.shuffle(buffer_size=len(x), seed=random_state)
-
-		if repeat:
-			dataset = dataset.repeat()
-
-		if self.read_function is not None:
-			def read_fn(path, label):
-				image = self.read_function(path)
-				return image, label
-			dataset = dataset.map(read_fn, num_parallel_calls=AUTOTUNE)
-		else:
-			if type == 'dataframe':
-				read_fn = _load_image_from_path_label
-				dataset = dataset.map(partial(read_fn, image_args=image_args), num_parallel_calls=AUTOTUNE)
-			if type == 'numpy':
-				pass
-
-		dataset = dataset.map(partial(_resize_image, image_args=image_args), num_parallel_calls=AUTOTUNE)
-		if multiinput:
-			dataset = dataset.map(partial(_to_dictionary, keys=list(inputs.keys())), num_parallel_calls=AUTOTUNE)
-
-		if self.augmentation_function is not None:
-			def augment_fn(image, label):
-				image = self.augmentation_function(image)
-				return image, label
-
-			dataset = dataset.map(augment_fn, num_parallel_calls=AUTOTUNE)
-
-
-		if self.preprocessing_function is not None:
-			def preprocess_fn(image, label):
-				image = self.preprocessing_function(image)
-				return image, label
-
-			dataset = dataset.map(preprocess_fn, num_parallel_calls=AUTOTUNE)
-
-		dataset = dataset.batch(batch_size)
-=======
                     data in `x_col` column should be absolute paths.
                 x_col: string, column in `dataframe` that contains the filenames (or
                     absolute paths if `directory` is `None`).
@@ -255,17 +118,18 @@
                 dtype: Image data type: tf.dtypes.uint8 or tf.dtypes.uint16
                 color_mode: one of "grayscale", "rgb". Default: "rgb".
                     Whether the images will be converted to have 1 or 3 color channels.
-                classes: optional list or dict of classes (e.g. `['dogs', 'cats']`).
+                classes: optional list of classes (e.g. `['dogs', 'cats']`).
                     Default: None. If not provided, the list of classes will be
                     automatically inferred from the `y_col`,
                     which will map to the label indices, will be alphanumeric).
+                    The dictionary containing the mapping from class names to class
+                    indices can be obtained via the attribute `class_indices`.
                 class_mode: one of "categorical", "raw", None. Mode for yielding the targets -
                  "categorical": 2D numpy array of one-hot encoded labels. "raw": numpy array
-                 of values in y_col column(s). Suitable for regression.
-				 None: no targets are returned.
+                 of values in y_col column(s). Suitable for regression. None: no targets are returned.
                 batch_size: size of the batches of data (default: 32).
                 shuffle: whether to shuffle the data (default: True)
-                repeat: whether to repeat the data (default: True)
+                repeat: whether to repeat the data (default: False)
                 interpolation: Interpolation method used to resample the image if the
                     target size is different from that of the loaded image.
                     Supported methods are `"nearest"`, `"bilinear"`, and `"bicubic"`.
@@ -280,39 +144,33 @@
                                          interpolation=interpolation,
                                          dtype=dtype)
 
-        if isinstance(x_col, list):
-            x_col = tuple(x_col)
+        multiinput = False
+        if type(x_col) is list:
+            multiinput = True
 
         if directory is not None:
-            if isinstance(x_col, str):
-                img_filepaths = [os.path.join(directory, f) for f in dataframe[x_col].values]
-            elif isinstance(x_col, tuple):
-                img_filepaths = tuple([os.path.join(directory, f) for f in dataframe[col]] for col in x_col)
+            if multiinput:
+                img_filepaths = {}
+                for feature in x_col:
+                    img_filepaths[feature] = directory + os.sep + dataframe[feature].values
+                img_filepaths = pd.DataFrame(img_filepaths)
+            else:
+                img_filepaths = dataframe[x_col].apply(lambda row: os.path.join(directory, row))
         else:
-            if isinstance(x_col, str):
-                img_filepaths = dataframe[x_col].values
-            elif isinstance(x_col, tuple):
-                img_filepaths = tuple(dataframe[col] for col in x_col)
+            img_filepaths = dataframe[x_col]
 
         if validate_filenames:
-            if isinstance(x_col, str):
-                exists = [os.path.exists(f) for f in img_filepaths]
-            elif isinstance(x_col, tuple):
-                exists = [os.path.exists(f) for tupl in img_filepaths for f in tupl]
-
+            exists = [os.path.exists(f) for f in np.unique(img_filepaths.values.ravel('K'))]
             n_missing = len(exists) - np.sum(exists)
             print("Missing images: " + str(n_missing))
+
             if n_missing > 0:
                 raise ValueError('Identified missing images in dataframe')
 
 
         if class_mode == 'categorical':
-            if isinstance(y_col, str):
-                label_encodings = _label_encoding(dataframe[y_col].values, classes)
-                label_encodings = to_categorical(label_encodings)
-            else:
-                label_encodings = {key: _label_encoding(dataframe[key], classes[key]) for key in list(classes.keys())}
-                label_encodings = {key: to_categorical(label_encodings[key]) for key in list(label_encodings.keys())}
+            label_encodings = _label_encoding(dataframe[y_col].values, classes)
+            label_encodings = to_categorical(label_encodings)
 
         if class_mode == 'raw':
             label_encodings = dataframe[y_col].values
@@ -320,45 +178,47 @@
         if class_mode is None:
             label_encodings = None
 
-        dataset = self.__create_dataset('dataframe', img_filepaths, label_encodings, shuffle=shuffle,
+        dataset = self.__create_dataset('dataframe', img_filepaths, label_encodings, multiinput=multiinput,
+                                        shuffle=shuffle,
                                         batch_size=batch_size, repeat=repeat,
                                         random_state=random_state, image_args=image_args)
 
         return dataset
 
-    def __create_dataset(self, type, x, y, shuffle=True, batch_size=32, repeat=True,
+    def __create_dataset(self, type, x, y, multiinput=False, shuffle=True, batch_size=32, repeat=False,
                          random_state=None, image_args=None):
 
-        n_inputs = 1
-        if isinstance(x, tuple):
-            n_inputs = len(x)
-
-        dataset = tf.data.Dataset.from_tensor_slices((x, y))
+        if multiinput:
+            inputs = x.to_dict(orient='list')
+        else:
+            inputs = list(x.values)
+
+        dataset = tf.data.Dataset.from_tensor_slices((inputs, y))
 
         if self.shard is not None:
             dataset = dataset.shard(self.shard[0], self.shard[1])
 
         if shuffle:
-            dataset = dataset.shuffle(buffer_size=len(y), seed=random_state)
+            dataset = dataset.shuffle(buffer_size=len(x), seed=random_state)
 
         if repeat:
             dataset = dataset.repeat()
 
         if self.read_function is not None:
-            def read_fn(paths, label, image_args):
-                flattened_paths = tf.reshape(paths, (-1,))
-                images = tf.map_fn(self.read_function, flattened_paths,
-                                   fn_output_signature=image_args.dtype)
-                images = tf.map_fn(lambda x: _resize_image(x, image_args=image_args), images,
-                                   fn_output_signature=image_args.dtype)
-                return images, label
-            dataset = dataset.map(partial(read_fn, image_args=image_args), num_parallel_calls=AUTOTUNE)
+            def read_fn(path, label):
+                image = self.read_function(path)
+                return image, label
+            dataset = dataset.map(read_fn, num_parallel_calls=AUTOTUNE)
         else:
             if type == 'dataframe':
-                read_fn = _build_multi_input_load_fn(image_args=image_args)
+                read_fn = _load_image_from_path_label
                 dataset = dataset.map(partial(read_fn, image_args=image_args), num_parallel_calls=AUTOTUNE)
             if type == 'numpy':
                 pass
+
+        dataset = dataset.map(partial(_resize_image, image_args=image_args), num_parallel_calls=AUTOTUNE)
+        if multiinput:
+            dataset = dataset.map(partial(_to_dictionary, keys=list(inputs.keys())), num_parallel_calls=AUTOTUNE)
 
         if self.augmentation_function is not None:
             def augment_fn(image, label):
@@ -375,53 +235,20 @@
 
             dataset = dataset.map(preprocess_fn, num_parallel_calls=AUTOTUNE)
 
+        dataset = dataset.batch(batch_size)
+
         if self.prefetch:
             dataset = dataset.prefetch(buffer_size=AUTOTUNE)
         if self.prefetch_gpu:
             dataset = dataset.apply(tf.data.experimental.prefetch_to_device(self.prefetch_gpu))
 
-        dataset = dataset.batch(batch_size)
-
-        if n_inputs > 1:
-            dataset = dataset.map(lambda x, y: ({f"input_{i+1}": x[:, i] for i in range(n_inputs)}, y),
-                                  num_parallel_calls=AUTOTUNE)
-        else:
-            dataset = dataset.map(lambda x, y: (x[:, 0], y), num_parallel_calls=AUTOTUNE)
 
         return dataset
 
-
-def _build_multi_input_load_fn(image_args=None):
-
-    if image_args.color_mode == 'rgb':
-        channels = 3
-
-    if image_args.color_mode == 'grayscale':
-        channels = 1
->>>>>>> 36b83096
-
-    @tf.function
-    def _load_image_from_path_label(paths, labels, image_args=None):
-        paths_flattened = tf.reshape(paths, (-1,))
-        images_bytes = tf.map_fn(tf.io.read_file, paths_flattened)
-        images_decoded = tf.map_fn(lambda x: tf.io.decode_png(x, channels=channels),
-                                   images_bytes, fn_output_signature=image_args.dtype)
-        images_resized = tf.map_fn(lambda x: _resize_image(x, image_args), images_decoded,
-                                   fn_output_signature=image_args.dtype)
-
-<<<<<<< HEAD
-
-		return dataset
-
 def _to_dictionary(images, label, keys=None):
-	output = ({keys[i]: images[i] for i, _ in enumerate(keys)}, label)
-	return output
-
-=======
-        return images_resized, labels
-
-    return _load_image_from_path_label
->>>>>>> 36b83096
+    output = ({keys[i]: images[i] for i, _ in enumerate(keys)}, label)
+    return output
+
 
 def _load_image_from_path_label(path, label, image_args=None):
     if image_args.color_mode == 'rgb':
@@ -431,23 +258,19 @@
         channels = 1
 
     image = tf.io.read_file(path)
-    image = tf.io.decode_png(image, channels=channels, dtype=image_args.dtype)
-    image = _resize_image(image, image_args)
-
-    image = tf.cast(image, tf.float32)
+    image = tf.io.decode_image(image, channels=channels)
 
     return image, label
 
-def _resize_image(image, image_args=None):
-    dtype = image.dtype
+def _resize_image(image, label, image_args=None):
     if image_args.preserve_aspect_ratio:
         image = tf.image.resize_with_pad(image, *image_args.target_size,
                                          method=image_args.interpolation)
     else:
         image = tf.image.resize(image, image_args.target_size,
                                 method=image_args.interpolation)
-    image = tf.cast(image, dtype)
-    return image
+
+    return image, label
 
 def _label_encoding(vector, classes=None):
     if classes is None:
